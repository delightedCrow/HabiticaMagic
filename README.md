<<<<<<< HEAD
# HabiticaMagicJS

HabiticaMagicJS is a javascript API wrapper for the [Habitica API (V3)](https://habitica.com/apidoc/). It provides the `HabiticaAPIManager` which makes API requests simple, as well as wrapper classes (like `HabiticaUser`) that make accessing Habitica's returned API data convenient.

## Demo

For an example of HabiticaMagicJS in action, check out the [demo](https://delightedcrow.github.io/HabiticaMagic/docs/demo/demo.html).

## Docs

For the most comprehensive and up-to-date documentation on HabiticaMagicJS functions, [check out the docs](https://delightedcrow.github.io/HabiticaMagic/docs/index.html).

## Limitations

HabiticaMagicJS currently supports only `GET` and `POST` requests at the moment, so it works best for projects that just need **read-only access to the Habitica API**.

If you want this to change, check out the [Contributing](#contributing) section ;)
## Usage And Examples

⚠️ Before you do anything else, you'll need to include the HabiticaMagicJS source in your project - check the [dist/](dist/) directory for the latest version!

### HabiticaAPIManager

````javascript
var apiManager = new HabiticaAPIManager("Your x-client ID", "en@pirate");
````

The `HabiticaAPIManager` class is the primary way you'll interact with HabiticaMagicJS. Its constructor takes two parameters:
- **x-client-id**: REQUIRED. Your x-client-id. [See Habitica's documentation here for what your x-client should be](https://habitica.fandom.com/wiki/Guidance_for_Comrades#X-Client_Header).
- **language**: OPTIONAL. The language you want Habitica's content in. [See possible values here](https://habitica.com/apidoc/#api-Content-ContentGet). The default is `"en"` for english.

#### Promises, Promises...

All of `HabiticaAPIManager`'s API call functions return javascript `Promise` objects which make error handling and asynchronous function callbacks a breeze!

Check out this example of making multiple API requests and chaining them together using `.then()` so that they happen one-after-another (example taken from the [demo](docs/demo/demo.html)):

##### Example: API call promise chain

```javascript
// get a manager object!
let manager = new HabiticaAPIManager(xclient);

// first we're going to do an API call to fetch the Habitica content data
manager.fetchContentData()
// once our content data fetch succeeds we can add the fetchUser()
// API call to the promise chain.
.then(() => {
	return manager.fetchUser(userID);
})
// Now that our fetchUser call has finished we're done with API calls
// (for now!) and we can send the resulting HabiticaUser object to our
// renderUserTemplate function to display.
.then((user) => {
	this.renderUserTemplate(user);
})
// The nice thing about promise chains like this is that if an error
// happens AT ANY POINT in the chain here we'll automatically skip
// to this catch block, which will render our error template
.catch((error) => {
	this.renderErrorTemplate(error);
});
```

#### Generic Get Requests

HabiticaMagicJS provides several fetch functions for getting specific API data (like getting a user profile using `HabiticaAPIManager.getUser()`), but if none of those suit your purposes then there are two generalized functions for making get requests to the Habitica API:

- `getRequest` (for requests that don't require an API Token)
- `authGetRequest` (for requests that do)

##### getRequest Example: Checking for Habitica's API status

```javascript
var apiManager = new HabiticaAPIManager("Your x-client ID");

let apiURL = "https://habitica.com/api/v3/status";
apiManager.getRequest(apiURL)
.then((rawData) => {
	// process the raw string of data into a JSON object
	let statusData = JSON.parse(rawData).data;
	// Now you know the API status!
	console.log(statusData);
});
```

##### getAuthRequest Example: Requesting a user's party

```javascript
var apiManager = new HabiticaAPIManager("Your x-client ID");

let apiURL = "https://habitica.com/api/v3/groups/party";
apiManager.authGetRequest(apiURL, "USER ID", "USER API TOKEN")
.then((rawData) => {
	// process the raw string of data into a JSON object
	let partyData = JSON.parse(rawData).data;
	// now you can party!
	console.log(partyData);
});
```

#### Generic Post Request

HabiticaMagicJS provides a generalized `postRequest` function.

##### postRequest Example: Adding a task

```javascript
var apiManager = new HabiticaAPIManager("Your x-client ID");

let apiURL = "https://habitica.com/api/v3/tasks/user";
let task = {
	type: "TASK TYPE",
	text: "TASK NAME",
}
apiManager.postRequest(apiURL, "USER ID", "USER API TOKEN", task)
```

#### Before Fetching HabiticaUsers: Getting the Habitica Content

If you intend to use `HabiticaAPIManager` to get `HabiticaUser` objects, you should first start by fetching Habitica's content.

Habitica stores certain data (like armor and quest details) in this content data. The `HabiticaAPIManager` will take this data and add it to the user objects it creates so that they have the data they need about the equipment they're wearing or the quests they're on.

For more low-level details on which data gets filled in, check out `HabiticaAPIManager.replaceKeysWithContent()`.

#### Example: fetchUser() Before Content Fetch: details missing!

```javascript
// fetching a user without getting the content
apiManager.fetchUser("USER-ID")
.then((user) => {
	console.log(user.armor);
});

// console.log will output something like the following object:
{
	armor: "armor_base_0",
	head: "head_base_0",
	shield: "shield_base_0"
}
```
#### Example: fetchUser() After Content Fetch: details filled in!
```javascript
// fetching the content first
apiManager.fetchContentData()
.then(() => {
	// after we fetch the content NOW we get our user
	return apiManager.fetchUser("USER-ID");
})
.then((user) => {
	console.log(user.armor);
});

// console.log will output something like the following object:
{
	armor: {
		"text": "Plain Clothing",
		"notes": "Ordinary clothing. Confers no benefit.",
		"value": 0,
		"type": "armor",
		"key": "armor_base_0",
		"set": "base-0",
		"klass": "base",
		"index": "0",
		"str": 0,
		"int": 0,
		"per": 0,
		"con": 0
		},
	head: {...},
	shield: {...}
}
```

### Convenience Classes

HabiticaMagicJS also comes with some classes (like `HabiticaUser` and `HabiticaUserTasksManager`) that make accessing the data you get from the Habitica API much easier. You'll notice that the `HabiticaAPIManager` has API request functions like `fetchAuthenticatedUser()` and `fetchUserWithTasks()` that return objects of these classes directly - sweet!

These classes store the API returned by Habitica in a property (`.apiData`) and then provide computed properties that access that data for you. This is handy for a couple of reasons:

- If the underlying structure of the Habitica API data changes in a future update, you won't have to change any of the code that uses `HabiticaUser`. Only the `HabiticaUser` access functions will have to be fixed and your code will go on working normally (yay abstraction!).
- There is often a lot of complexity in the way the Habitica API returns data, which `HabiticaUser` smoothes over - just look at the following example for getting a user's gems.

##### Example: getting a user's gems
```javascript
// Assuming you've already created an apiManager and fetched
// Habitica the content data
apiManager.fetchUserWithTasks("USER ID", "API TOKEN")
.then((user) => {
	// you can always get to the raw API object data from
	// the .apiData property
	console.log(user.apiData);

	// If you were to use the old-fashioned way of finding out how
	// many gems a user had you'd have to know the Habitica API
	// returns gems in a data property called "balance", and that
	// you had to multiply that value by 4.
	console.log(user.apiData.balance * 4); // gives you # of gems...

	// But really you should just call:
	console.log(user.gems); // what it does is obvious!
});
```

##### Some other examples of useful HabiticaUser properties:

```javascript
// Assuming you've already created an apiManager and fetched
// Habitica the content data

apiManager.fetchUserWithTasks("USER ID", "API TOKEN")
.then((user) => {
	// you can always get to the raw API object data from
	// the .apiData property
	console.log(user.apiData);

	// user.tasks is actually a HabiticaUserTasksManager object that
	// lets you do neat things like see the amount of damage your
	// undone dailies will to!
	console.log(user.tasks.dailyStats.dailyDamageToSelf);

	// want a list of this user's todos, due today?
	console.log(user.tasks.todosDueToday);

	// user stats will be computed for you! Yay!
	console.log(user.stats)
		// output of console.log(user.stats):
		// {
		// 	totals: {str: 0, con: 0, int: 0, per: 0},
		// 	armor: {str: 0, con: 0, int: 0, per: 0},
		// 	buffs: {str: 0, con: 0, int: 0, per: 0},
		// 	points: {str: 0, con: 0, int: 0, per: 0}
		// }
});
```

---

## HabiticaMagicJS Development

### Build Scripts

To run all the build scripts:
```bash
npm run build
```

### Building the JS files

We're using npm and node-minify to compile and minify the js for use/distribution. Run `npm install` in the `HabiticaMagic` directory to install node-minify and its dependencies, then:

```bash
npm run build:minify
```

Compiled files will be output in the `/dist` directory. To modify the build process, edit `minify.js`.

### Generating the Developer Docs
The Developer documentation is generated from [JSDoc](https://jsdoc.app/index.html) formatted comments in the code, and created using [documentation.js](https://documentation.js.org/). To rebuild the documentation file after updating comments:

First, install dependencies locally.
```bash
npm install
```

Then run the following command to build the html docs:
```bash
npm run build:docs
```
---

## Contributing

HabiticaMagicJS is a fan-made project and we welcome any contributions to make it better! Create a pull request, submit a bug report, or just come say hello in the [Habitica Aspiring Comrades Guild](https://habitica.com/groups/guild/2ff9822b-27f2-4774-98da-db349b57a38e) (we're @delightedCrow and @array-of-frost!). We can't say we'll respond in a timely manner, but we'll do our best ;)

### Guidelines For Pull Requests

- Pull Requests should be submitted to the `dev` branch
- If there isn't one already, it's helpful to open an issue detailing the feature/bug your PR will address before you submit it.
- Add a short description of your change to the [Changelog](CHANGELOG.md) file under the `[Unreleased]` section.

---

## Attributions & Special Thanks

- Huge thanks to [Lady Alys](https://github.com/Alys) for her [Habitica Official User Data Display Tool](https://github.com/Alys/tools-for-habitrpg) which was a _massively_ helpful resource in understanding the Habitica game logic!
=======
# HabiticaMagicJS

HabiticaMagicJS is a javascript API wrapper for the [Habitica API (V3)](https://habitica.com/apidoc/). It provides the `HabiticaAPIManager` which makes API requests simple, as well as wrapper classes (like `HabiticaUser`) that make accessing Habitica's returned API data convenient.

## Demo

For an example of HabiticaMagicJS in action, check out the [demo](https://delightedcrow.github.io/HabiticaMagic/docs/demo/demo.html).

## Docs

For the most comprehensive and up-to-date documentation on HabiticaMagicJS functions, [check out the docs](https://delightedcrow.github.io/HabiticaMagic/docs/index.html).

## Usage And Examples

⚠️ Before you do anything else, you'll need to include the HabiticaMagicJS source in your project - check the [dist/](dist/) directory for the latest version!

### HabiticaAPIManager

````javascript
var apiManager = new HabiticaAPIManager("Your x-client ID", "en@pirate");
````

The `HabiticaAPIManager` class is the primary way you'll interact with HabiticaMagicJS. Its constructor takes two parameters:
- **x-client-id**: REQUIRED. Your x-client-id. [See Habitica's documentation here for what your x-client should be](https://habitica.fandom.com/wiki/Guidance_for_Comrades#X-Client_Header).
- **language**: OPTIONAL. The language you want Habitica's content in. [See possible values here](https://habitica.com/apidoc/#api-Content-ContentGet). The default is `"en"` for english.

#### Promises, Promises...

All of `HabiticaAPIManager`'s API call functions return javascript `Promise` objects which make error handling and asynchronous function callbacks a breeze!

Check out this example of making multiple API requests and chaining them together using `.then()` so that they happen one-after-another (example taken from the [demo](docs/demo/demo.html)):

##### Example: API call promise chain

```javascript
// get a manager object!
let manager = new HabiticaAPIManager(xclient);

// first we're going to do an API call to fetch the Habitica content data
manager.fetchContentData()
// once our content data fetch succeeds we can add the fetchUser()
// API call to the promise chain.
.then(() => {
	return manager.fetchUser(userID);
})
// Now that our fetchUser call has finished we're done with API calls
// (for now!) and we can send the resulting HabiticaUser object to our
// renderUserTemplate function to display.
.then((user) => {
	this.renderUserTemplate(user);
})
// The nice thing about promise chains like this is that if an error
// happens AT ANY POINT in the chain here we'll automatically skip
// to this catch block, which will render our error template
.catch((error) => {
	this.renderErrorTemplate(error);
});
```

#### Generic Get Requests

HabiticaMagicJS provides several fetch functions for getting specific API data (like getting a user profile using `HabiticaAPIManager.getUser()`), but if none of those suit your purposes then there are two generalized functions for making get requests to the Habitica API:

- `getRequest` (for requests that don't require an API Token)
- `authGetRequest` (for requests that do)

##### getRequest Example: Checking for Habitica's API status

```javascript
var apiManager = new HabiticaAPIManager("Your x-client ID");

let apiURL = "https://habitica.com/api/v3/status";
apiManager.getRequest(apiURL)
.then((rawData) => {
	// process the raw string of data into a JSON object
	let statusData = JSON.parse(rawData).data;
	// Now you know the API status!
	console.log(statusData);
});
```

##### getAuthRequest Example: Requesting a user's party

```javascript
var apiManager = new HabiticaAPIManager("Your x-client ID");

let apiURL = "https://habitica.com/api/v3/groups/party";
apiManager.authGetRequest(apiURL, "USER ID", "USER API TOKEN")
.then((rawData) => {
	// process the raw string of data into a JSON object
	let partyData = JSON.parse(rawData).data;
	// now you can party!
	console.log(partyData);
});
```

#### Generic Post Request

HabiticaMagicJS provides a generalized `postRequest` function.

##### postRequest Example: Adding a task

```javascript
var apiManager = new HabiticaAPIManager("Your x-client ID");

let apiURL = "https://habitica.com/api/v3/tasks/user";
let task = {
	type: "TASK TYPE",
	text: "TASK NAME",
}
apiManager.postRequest(apiURL, "USER ID", "USER API TOKEN", task)
```

#### Before Fetching HabiticaUsers: Getting the Habitica Content

If you intend to use `HabiticaAPIManager` to get `HabiticaUser` objects, you should first start by fetching Habitica's content.

Habitica stores certain data (like armor and quest details) in this content data. The `HabiticaAPIManager` will take this data and add it to the user objects it creates so that they have the data they need about the equipment they're wearing or the quests they're on.

For more low-level details on which data gets filled in, check out `HabiticaAPIManager.replaceKeysWithContent()`.

#### Example: fetchUser() Before Content Fetch: details missing!

```javascript
// fetching a user without getting the content
apiManager.fetchUser("USER-ID")
.then((user) => {
	console.log(user.armor);
});

// console.log will output something like the following object:
{
	armor: "armor_base_0",
	head: "head_base_0",
	shield: "shield_base_0"
}
```
#### Example: fetchUser() After Content Fetch: details filled in!
```javascript
// fetching the content first
apiManager.fetchContentData()
.then(() => {
	// after we fetch the content NOW we get our user
	return apiManager.fetchUser("USER-ID");
})
.then((user) => {
	console.log(user.armor);
});

// console.log will output something like the following object:
{
	armor: {
		"text": "Plain Clothing",
		"notes": "Ordinary clothing. Confers no benefit.",
		"value": 0,
		"type": "armor",
		"key": "armor_base_0",
		"set": "base-0",
		"klass": "base",
		"index": "0",
		"str": 0,
		"int": 0,
		"per": 0,
		"con": 0
		},
	head: {...},
	shield: {...}
}
```

### Convenience Classes

HabiticaMagicJS also comes with some classes (like `HabiticaUser` and `HabiticaUserTasksManager`) that make accessing the data you get from the Habitica API much easier. You'll notice that the `HabiticaAPIManager` has API request functions like `fetchAuthenticatedUser()` and `fetchUserWithTasks()` that return objects of these classes directly - sweet!

These classes store the API returned by Habitica in a property (`.apiData`) and then provide computed properties that access that data for you. This is handy for a couple of reasons:

- If the underlying structure of the Habitica API data changes in a future update, you won't have to change any of the code that uses `HabiticaUser`. Only the `HabiticaUser` access functions will have to be fixed and your code will go on working normally (yay abstraction!).
- There is often a lot of complexity in the way the Habitica API returns data, which `HabiticaUser` smoothes over - just look at the following example for getting a user's gems.

##### Example: getting a user's gems
```javascript
// Assuming you've already created an apiManager and fetched
// Habitica the content data
apiManager.fetchUserWithTasks("USER ID", "API TOKEN")
.then((user) => {
	// you can always get to the raw API object data from
	// the .apiData property
	console.log(user.apiData);

	// If you were to use the old-fashioned way of finding out how
	// many gems a user had you'd have to know the Habitica API
	// returns gems in a data property called "balance", and that
	// you had to multiply that value by 4.
	console.log(user.apiData.balance * 4); // gives you # of gems...

	// But really you should just call:
	console.log(user.gems); // what it does is obvious!
});
```

##### Some other examples of useful HabiticaUser properties:

```javascript
// Assuming you've already created an apiManager and fetched
// Habitica the content data

apiManager.fetchUserWithTasks("USER ID", "API TOKEN")
.then((user) => {
	// you can always get to the raw API object data from
	// the .apiData property
	console.log(user.apiData);

	// user.tasks is actually a HabiticaUserTasksManager object that
	// lets you do neat things like see the amount of damage your
	// undone dailies will to!
	console.log(user.tasks.dailyStats.dailyDamageToSelf);

	// want a list of this user's todos, due today?
	console.log(user.tasks.todosDueToday);

	// user stats will be computed for you! Yay!
	console.log(user.stats)
		// output of console.log(user.stats):
		// {
		// 	totals: {str: 0, con: 0, int: 0, per: 0},
		// 	armor: {str: 0, con: 0, int: 0, per: 0},
		// 	buffs: {str: 0, con: 0, int: 0, per: 0},
		// 	points: {str: 0, con: 0, int: 0, per: 0}
		// }
});
```

---

## HabiticaMagicJS Development

### Build Scripts

To run all the build scripts:
```bash
npm run build
```

### Building the JS files

We're using npm and node-minify to compile and minify the js for use/distribution. Run `npm install` in the `HabiticaMagic` directory to install node-minify and its dependencies, then:

```bash
npm run build:minify
```

Compiled files will be output in the `/dist` directory. To modify the build process, edit `minify.js`.

### Generating the Developer Docs
The Developer documentation is generated from [JSDoc](https://jsdoc.app/index.html) formatted comments in the code, and created using [documentation.js](https://documentation.js.org/). To rebuild the documentation file after updating comments:

First, install dependencies locally.
```bash
npm install
```

Then run the following command to build the html docs:
```bash
npm run build:docs
```
---

## Contributing

HabiticaMagicJS is a fan-made project and we welcome any contributions to make it better! Create a pull request, submit a bug report, or just come say hello in the [Habitica Aspiring Comrades Guild](https://habitica.com/groups/guild/2ff9822b-27f2-4774-98da-db349b57a38e) (we're @delightedCrow and @array-of-frost!). We can't say we'll respond in a timely manner, but we'll do our best ;)

### Guidelines For Pull Requests

- Pull Requests should be submitted to the `dev` branch
- If there isn't one already, it's helpful to open an issue detailing the feature/bug your PR will address before you submit it.
- Add a short description of your change to the [Changelog](CHANGELOG.md) file under the `[Unreleased]` section.

---

## Attributions & Special Thanks

- Huge thanks to [Lady Alys](https://github.com/Alys) for her [Habitica Official User Data Display Tool](https://github.com/Alys/tools-for-habitrpg) which was a _massively_ helpful resource in understanding the Habitica game logic!
>>>>>>> 287ec760
<|MERGE_RESOLUTION|>--- conflicted
+++ resolved
@@ -1,4 +1,3 @@
-<<<<<<< HEAD
 # HabiticaMagicJS
 
 HabiticaMagicJS is a javascript API wrapper for the [Habitica API (V3)](https://habitica.com/apidoc/). It provides the `HabiticaAPIManager` which makes API requests simple, as well as wrapper classes (like `HabiticaUser`) that make accessing Habitica's returned API data convenient.
@@ -11,22 +10,18 @@
 
 For the most comprehensive and up-to-date documentation on HabiticaMagicJS functions, [check out the docs](https://delightedcrow.github.io/HabiticaMagic/docs/index.html).
 
-## Limitations
-
-HabiticaMagicJS currently supports only `GET` and `POST` requests at the moment, so it works best for projects that just need **read-only access to the Habitica API**.
-
-If you want this to change, check out the [Contributing](#contributing) section ;)
 ## Usage And Examples
 
 ⚠️ Before you do anything else, you'll need to include the HabiticaMagicJS source in your project - check the [dist/](dist/) directory for the latest version!
 
 ### HabiticaAPIManager
 
-````javascript
+```javascript
 var apiManager = new HabiticaAPIManager("Your x-client ID", "en@pirate");
-````
+```
 
 The `HabiticaAPIManager` class is the primary way you'll interact with HabiticaMagicJS. Its constructor takes two parameters:
+
 - **x-client-id**: REQUIRED. Your x-client-id. [See Habitica's documentation here for what your x-client should be](https://habitica.fandom.com/wiki/Guidance_for_Comrades#X-Client_Header).
 - **language**: OPTIONAL. The language you want Habitica's content in. [See possible values here](https://habitica.com/apidoc/#api-Content-ContentGet). The default is `"en"` for english.
 
@@ -43,24 +38,25 @@
 let manager = new HabiticaAPIManager(xclient);
 
 // first we're going to do an API call to fetch the Habitica content data
-manager.fetchContentData()
-// once our content data fetch succeeds we can add the fetchUser()
-// API call to the promise chain.
-.then(() => {
-	return manager.fetchUser(userID);
-})
-// Now that our fetchUser call has finished we're done with API calls
-// (for now!) and we can send the resulting HabiticaUser object to our
-// renderUserTemplate function to display.
-.then((user) => {
-	this.renderUserTemplate(user);
-})
-// The nice thing about promise chains like this is that if an error
-// happens AT ANY POINT in the chain here we'll automatically skip
-// to this catch block, which will render our error template
-.catch((error) => {
-	this.renderErrorTemplate(error);
-});
+manager
+  .fetchContentData()
+  // once our content data fetch succeeds we can add the fetchUser()
+  // API call to the promise chain.
+  .then(() => {
+    return manager.fetchUser(userID);
+  })
+  // Now that our fetchUser call has finished we're done with API calls
+  // (for now!) and we can send the resulting HabiticaUser object to our
+  // renderUserTemplate function to display.
+  .then((user) => {
+    this.renderUserTemplate(user);
+  })
+  // The nice thing about promise chains like this is that if an error
+  // happens AT ANY POINT in the chain here we'll automatically skip
+  // to this catch block, which will render our error template
+  .catch((error) => {
+    this.renderErrorTemplate(error);
+  });
 ```
 
 #### Generic Get Requests
@@ -76,12 +72,11 @@
 var apiManager = new HabiticaAPIManager("Your x-client ID");
 
 let apiURL = "https://habitica.com/api/v3/status";
-apiManager.getRequest(apiURL)
-.then((rawData) => {
-	// process the raw string of data into a JSON object
-	let statusData = JSON.parse(rawData).data;
-	// Now you know the API status!
-	console.log(statusData);
+apiManager.getRequest(apiURL).then((rawData) => {
+  // process the raw string of data into a JSON object
+  let statusData = JSON.parse(rawData).data;
+  // Now you know the API status!
+  console.log(statusData);
 });
 ```
 
@@ -91,13 +86,14 @@
 var apiManager = new HabiticaAPIManager("Your x-client ID");
 
 let apiURL = "https://habitica.com/api/v3/groups/party";
-apiManager.authGetRequest(apiURL, "USER ID", "USER API TOKEN")
-.then((rawData) => {
-	// process the raw string of data into a JSON object
-	let partyData = JSON.parse(rawData).data;
-	// now you can party!
-	console.log(partyData);
-});
+apiManager
+  .authGetRequest(apiURL, "USER ID", "USER API TOKEN")
+  .then((rawData) => {
+    // process the raw string of data into a JSON object
+    let partyData = JSON.parse(rawData).data;
+    // now you can party!
+    console.log(partyData);
+  });
 ```
 
 #### Generic Post Request
@@ -111,10 +107,10 @@
 
 let apiURL = "https://habitica.com/api/v3/tasks/user";
 let task = {
-	type: "TASK TYPE",
-	text: "TASK NAME",
-}
-apiManager.postRequest(apiURL, "USER ID", "USER API TOKEN", task)
+  type: "TASK TYPE",
+  text: "TASK NAME",
+};
+apiManager.postRequest(apiURL, "USER ID", "USER API TOKEN", task);
 ```
 
 #### Before Fetching HabiticaUsers: Getting the Habitica Content
@@ -141,7 +137,9 @@
 	shield: "shield_base_0"
 }
 ```
+
 #### Example: fetchUser() After Content Fetch: details filled in!
+
 ```javascript
 // fetching the content first
 apiManager.fetchContentData()
@@ -184,23 +182,23 @@
 - There is often a lot of complexity in the way the Habitica API returns data, which `HabiticaUser` smoothes over - just look at the following example for getting a user's gems.
 
 ##### Example: getting a user's gems
+
 ```javascript
 // Assuming you've already created an apiManager and fetched
 // Habitica the content data
-apiManager.fetchUserWithTasks("USER ID", "API TOKEN")
-.then((user) => {
-	// you can always get to the raw API object data from
-	// the .apiData property
-	console.log(user.apiData);
-
-	// If you were to use the old-fashioned way of finding out how
-	// many gems a user had you'd have to know the Habitica API
-	// returns gems in a data property called "balance", and that
-	// you had to multiply that value by 4.
-	console.log(user.apiData.balance * 4); // gives you # of gems...
-
-	// But really you should just call:
-	console.log(user.gems); // what it does is obvious!
+apiManager.fetchUserWithTasks("USER ID", "API TOKEN").then((user) => {
+  // you can always get to the raw API object data from
+  // the .apiData property
+  console.log(user.apiData);
+
+  // If you were to use the old-fashioned way of finding out how
+  // many gems a user had you'd have to know the Habitica API
+  // returns gems in a data property called "balance", and that
+  // you had to multiply that value by 4.
+  console.log(user.apiData.balance * 4); // gives you # of gems...
+
+  // But really you should just call:
+  console.log(user.gems); // what it does is obvious!
 });
 ```
 
@@ -210,29 +208,28 @@
 // Assuming you've already created an apiManager and fetched
 // Habitica the content data
 
-apiManager.fetchUserWithTasks("USER ID", "API TOKEN")
-.then((user) => {
-	// you can always get to the raw API object data from
-	// the .apiData property
-	console.log(user.apiData);
-
-	// user.tasks is actually a HabiticaUserTasksManager object that
-	// lets you do neat things like see the amount of damage your
-	// undone dailies will to!
-	console.log(user.tasks.dailyStats.dailyDamageToSelf);
-
-	// want a list of this user's todos, due today?
-	console.log(user.tasks.todosDueToday);
-
-	// user stats will be computed for you! Yay!
-	console.log(user.stats)
-		// output of console.log(user.stats):
-		// {
-		// 	totals: {str: 0, con: 0, int: 0, per: 0},
-		// 	armor: {str: 0, con: 0, int: 0, per: 0},
-		// 	buffs: {str: 0, con: 0, int: 0, per: 0},
-		// 	points: {str: 0, con: 0, int: 0, per: 0}
-		// }
+apiManager.fetchUserWithTasks("USER ID", "API TOKEN").then((user) => {
+  // you can always get to the raw API object data from
+  // the .apiData property
+  console.log(user.apiData);
+
+  // user.tasks is actually a HabiticaUserTasksManager object that
+  // lets you do neat things like see the amount of damage your
+  // undone dailies will to!
+  console.log(user.tasks.dailyStats.dailyDamageToSelf);
+
+  // want a list of this user's todos, due today?
+  console.log(user.tasks.todosDueToday);
+
+  // user stats will be computed for you! Yay!
+  console.log(user.stats);
+  // output of console.log(user.stats):
+  // {
+  // 	totals: {str: 0, con: 0, int: 0, per: 0},
+  // 	armor: {str: 0, con: 0, int: 0, per: 0},
+  // 	buffs: {str: 0, con: 0, int: 0, per: 0},
+  // 	points: {str: 0, con: 0, int: 0, per: 0}
+  // }
 });
 ```
 
@@ -243,6 +240,7 @@
 ### Build Scripts
 
 To run all the build scripts:
+
 ```bash
 npm run build
 ```
@@ -258,17 +256,21 @@
 Compiled files will be output in the `/dist` directory. To modify the build process, edit `minify.js`.
 
 ### Generating the Developer Docs
+
 The Developer documentation is generated from [JSDoc](https://jsdoc.app/index.html) formatted comments in the code, and created using [documentation.js](https://documentation.js.org/). To rebuild the documentation file after updating comments:
 
 First, install dependencies locally.
+
 ```bash
 npm install
 ```
 
 Then run the following command to build the html docs:
+
 ```bash
 npm run build:docs
 ```
+
 ---
 
 ## Contributing
@@ -285,288 +287,4 @@
 
 ## Attributions & Special Thanks
 
-- Huge thanks to [Lady Alys](https://github.com/Alys) for her [Habitica Official User Data Display Tool](https://github.com/Alys/tools-for-habitrpg) which was a _massively_ helpful resource in understanding the Habitica game logic!
-=======
-# HabiticaMagicJS
-
-HabiticaMagicJS is a javascript API wrapper for the [Habitica API (V3)](https://habitica.com/apidoc/). It provides the `HabiticaAPIManager` which makes API requests simple, as well as wrapper classes (like `HabiticaUser`) that make accessing Habitica's returned API data convenient.
-
-## Demo
-
-For an example of HabiticaMagicJS in action, check out the [demo](https://delightedcrow.github.io/HabiticaMagic/docs/demo/demo.html).
-
-## Docs
-
-For the most comprehensive and up-to-date documentation on HabiticaMagicJS functions, [check out the docs](https://delightedcrow.github.io/HabiticaMagic/docs/index.html).
-
-## Usage And Examples
-
-⚠️ Before you do anything else, you'll need to include the HabiticaMagicJS source in your project - check the [dist/](dist/) directory for the latest version!
-
-### HabiticaAPIManager
-
-````javascript
-var apiManager = new HabiticaAPIManager("Your x-client ID", "en@pirate");
-````
-
-The `HabiticaAPIManager` class is the primary way you'll interact with HabiticaMagicJS. Its constructor takes two parameters:
-- **x-client-id**: REQUIRED. Your x-client-id. [See Habitica's documentation here for what your x-client should be](https://habitica.fandom.com/wiki/Guidance_for_Comrades#X-Client_Header).
-- **language**: OPTIONAL. The language you want Habitica's content in. [See possible values here](https://habitica.com/apidoc/#api-Content-ContentGet). The default is `"en"` for english.
-
-#### Promises, Promises...
-
-All of `HabiticaAPIManager`'s API call functions return javascript `Promise` objects which make error handling and asynchronous function callbacks a breeze!
-
-Check out this example of making multiple API requests and chaining them together using `.then()` so that they happen one-after-another (example taken from the [demo](docs/demo/demo.html)):
-
-##### Example: API call promise chain
-
-```javascript
-// get a manager object!
-let manager = new HabiticaAPIManager(xclient);
-
-// first we're going to do an API call to fetch the Habitica content data
-manager.fetchContentData()
-// once our content data fetch succeeds we can add the fetchUser()
-// API call to the promise chain.
-.then(() => {
-	return manager.fetchUser(userID);
-})
-// Now that our fetchUser call has finished we're done with API calls
-// (for now!) and we can send the resulting HabiticaUser object to our
-// renderUserTemplate function to display.
-.then((user) => {
-	this.renderUserTemplate(user);
-})
-// The nice thing about promise chains like this is that if an error
-// happens AT ANY POINT in the chain here we'll automatically skip
-// to this catch block, which will render our error template
-.catch((error) => {
-	this.renderErrorTemplate(error);
-});
-```
-
-#### Generic Get Requests
-
-HabiticaMagicJS provides several fetch functions for getting specific API data (like getting a user profile using `HabiticaAPIManager.getUser()`), but if none of those suit your purposes then there are two generalized functions for making get requests to the Habitica API:
-
-- `getRequest` (for requests that don't require an API Token)
-- `authGetRequest` (for requests that do)
-
-##### getRequest Example: Checking for Habitica's API status
-
-```javascript
-var apiManager = new HabiticaAPIManager("Your x-client ID");
-
-let apiURL = "https://habitica.com/api/v3/status";
-apiManager.getRequest(apiURL)
-.then((rawData) => {
-	// process the raw string of data into a JSON object
-	let statusData = JSON.parse(rawData).data;
-	// Now you know the API status!
-	console.log(statusData);
-});
-```
-
-##### getAuthRequest Example: Requesting a user's party
-
-```javascript
-var apiManager = new HabiticaAPIManager("Your x-client ID");
-
-let apiURL = "https://habitica.com/api/v3/groups/party";
-apiManager.authGetRequest(apiURL, "USER ID", "USER API TOKEN")
-.then((rawData) => {
-	// process the raw string of data into a JSON object
-	let partyData = JSON.parse(rawData).data;
-	// now you can party!
-	console.log(partyData);
-});
-```
-
-#### Generic Post Request
-
-HabiticaMagicJS provides a generalized `postRequest` function.
-
-##### postRequest Example: Adding a task
-
-```javascript
-var apiManager = new HabiticaAPIManager("Your x-client ID");
-
-let apiURL = "https://habitica.com/api/v3/tasks/user";
-let task = {
-	type: "TASK TYPE",
-	text: "TASK NAME",
-}
-apiManager.postRequest(apiURL, "USER ID", "USER API TOKEN", task)
-```
-
-#### Before Fetching HabiticaUsers: Getting the Habitica Content
-
-If you intend to use `HabiticaAPIManager` to get `HabiticaUser` objects, you should first start by fetching Habitica's content.
-
-Habitica stores certain data (like armor and quest details) in this content data. The `HabiticaAPIManager` will take this data and add it to the user objects it creates so that they have the data they need about the equipment they're wearing or the quests they're on.
-
-For more low-level details on which data gets filled in, check out `HabiticaAPIManager.replaceKeysWithContent()`.
-
-#### Example: fetchUser() Before Content Fetch: details missing!
-
-```javascript
-// fetching a user without getting the content
-apiManager.fetchUser("USER-ID")
-.then((user) => {
-	console.log(user.armor);
-});
-
-// console.log will output something like the following object:
-{
-	armor: "armor_base_0",
-	head: "head_base_0",
-	shield: "shield_base_0"
-}
-```
-#### Example: fetchUser() After Content Fetch: details filled in!
-```javascript
-// fetching the content first
-apiManager.fetchContentData()
-.then(() => {
-	// after we fetch the content NOW we get our user
-	return apiManager.fetchUser("USER-ID");
-})
-.then((user) => {
-	console.log(user.armor);
-});
-
-// console.log will output something like the following object:
-{
-	armor: {
-		"text": "Plain Clothing",
-		"notes": "Ordinary clothing. Confers no benefit.",
-		"value": 0,
-		"type": "armor",
-		"key": "armor_base_0",
-		"set": "base-0",
-		"klass": "base",
-		"index": "0",
-		"str": 0,
-		"int": 0,
-		"per": 0,
-		"con": 0
-		},
-	head: {...},
-	shield: {...}
-}
-```
-
-### Convenience Classes
-
-HabiticaMagicJS also comes with some classes (like `HabiticaUser` and `HabiticaUserTasksManager`) that make accessing the data you get from the Habitica API much easier. You'll notice that the `HabiticaAPIManager` has API request functions like `fetchAuthenticatedUser()` and `fetchUserWithTasks()` that return objects of these classes directly - sweet!
-
-These classes store the API returned by Habitica in a property (`.apiData`) and then provide computed properties that access that data for you. This is handy for a couple of reasons:
-
-- If the underlying structure of the Habitica API data changes in a future update, you won't have to change any of the code that uses `HabiticaUser`. Only the `HabiticaUser` access functions will have to be fixed and your code will go on working normally (yay abstraction!).
-- There is often a lot of complexity in the way the Habitica API returns data, which `HabiticaUser` smoothes over - just look at the following example for getting a user's gems.
-
-##### Example: getting a user's gems
-```javascript
-// Assuming you've already created an apiManager and fetched
-// Habitica the content data
-apiManager.fetchUserWithTasks("USER ID", "API TOKEN")
-.then((user) => {
-	// you can always get to the raw API object data from
-	// the .apiData property
-	console.log(user.apiData);
-
-	// If you were to use the old-fashioned way of finding out how
-	// many gems a user had you'd have to know the Habitica API
-	// returns gems in a data property called "balance", and that
-	// you had to multiply that value by 4.
-	console.log(user.apiData.balance * 4); // gives you # of gems...
-
-	// But really you should just call:
-	console.log(user.gems); // what it does is obvious!
-});
-```
-
-##### Some other examples of useful HabiticaUser properties:
-
-```javascript
-// Assuming you've already created an apiManager and fetched
-// Habitica the content data
-
-apiManager.fetchUserWithTasks("USER ID", "API TOKEN")
-.then((user) => {
-	// you can always get to the raw API object data from
-	// the .apiData property
-	console.log(user.apiData);
-
-	// user.tasks is actually a HabiticaUserTasksManager object that
-	// lets you do neat things like see the amount of damage your
-	// undone dailies will to!
-	console.log(user.tasks.dailyStats.dailyDamageToSelf);
-
-	// want a list of this user's todos, due today?
-	console.log(user.tasks.todosDueToday);
-
-	// user stats will be computed for you! Yay!
-	console.log(user.stats)
-		// output of console.log(user.stats):
-		// {
-		// 	totals: {str: 0, con: 0, int: 0, per: 0},
-		// 	armor: {str: 0, con: 0, int: 0, per: 0},
-		// 	buffs: {str: 0, con: 0, int: 0, per: 0},
-		// 	points: {str: 0, con: 0, int: 0, per: 0}
-		// }
-});
-```
-
----
-
-## HabiticaMagicJS Development
-
-### Build Scripts
-
-To run all the build scripts:
-```bash
-npm run build
-```
-
-### Building the JS files
-
-We're using npm and node-minify to compile and minify the js for use/distribution. Run `npm install` in the `HabiticaMagic` directory to install node-minify and its dependencies, then:
-
-```bash
-npm run build:minify
-```
-
-Compiled files will be output in the `/dist` directory. To modify the build process, edit `minify.js`.
-
-### Generating the Developer Docs
-The Developer documentation is generated from [JSDoc](https://jsdoc.app/index.html) formatted comments in the code, and created using [documentation.js](https://documentation.js.org/). To rebuild the documentation file after updating comments:
-
-First, install dependencies locally.
-```bash
-npm install
-```
-
-Then run the following command to build the html docs:
-```bash
-npm run build:docs
-```
----
-
-## Contributing
-
-HabiticaMagicJS is a fan-made project and we welcome any contributions to make it better! Create a pull request, submit a bug report, or just come say hello in the [Habitica Aspiring Comrades Guild](https://habitica.com/groups/guild/2ff9822b-27f2-4774-98da-db349b57a38e) (we're @delightedCrow and @array-of-frost!). We can't say we'll respond in a timely manner, but we'll do our best ;)
-
-### Guidelines For Pull Requests
-
-- Pull Requests should be submitted to the `dev` branch
-- If there isn't one already, it's helpful to open an issue detailing the feature/bug your PR will address before you submit it.
-- Add a short description of your change to the [Changelog](CHANGELOG.md) file under the `[Unreleased]` section.
-
----
-
-## Attributions & Special Thanks
-
-- Huge thanks to [Lady Alys](https://github.com/Alys) for her [Habitica Official User Data Display Tool](https://github.com/Alys/tools-for-habitrpg) which was a _massively_ helpful resource in understanding the Habitica game logic!
->>>>>>> 287ec760
+- Huge thanks to [Lady Alys](https://github.com/Alys) for her [Habitica Official User Data Display Tool](https://github.com/Alys/tools-for-habitrpg) which was a _massively_ helpful resource in understanding the Habitica game logic!
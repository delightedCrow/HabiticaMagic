# HabiticaMagicJS

HabiticaMagicJS is a javascript API wrapper for the [Habitica API (V3)](https://habitica.com/apidoc/). It provides the `HabiticaAPIManager` which makes API requests simple, as well as wrapper classes (like `HabiticaUser`) that make accessing Habitica's returned API data convenient.

## Demo

For an example of HabiticaMagicJS in action, check out the [demo](https://delightedcrow.github.io/HabiticaMagic/docs/demo/demo.html).

## Docs

For the most comprehensive and up-to-date documentation on HabiticaMagicJS functions, [check out the docs](https://delightedcrow.github.io/HabiticaMagic/docs/index.html).

<<<<<<< HEAD
## Limitations

HabiticaMagicJS currently supports only `GET` and `POST` requests at the moment, so it works best for projects that just need **read-only access to the Habitica API**.

If you want this to change, check out the [Contributing](#contributing) section ;)
=======
>>>>>>> 287ec760
## Usage And Examples

⚠️ Before you do anything else, you'll need to include the HabiticaMagicJS source in your project - check the [dist/](dist/) directory for the latest version!

### HabiticaAPIManager

````javascript
var apiManager = new HabiticaAPIManager("Your x-client ID", "en@pirate");
````

The `HabiticaAPIManager` class is the primary way you'll interact with HabiticaMagicJS. Its constructor takes two parameters:
- **x-client-id**: REQUIRED. Your x-client-id. [See Habitica's documentation here for what your x-client should be](https://habitica.fandom.com/wiki/Guidance_for_Comrades#X-Client_Header).
- **language**: OPTIONAL. The language you want Habitica's content in. [See possible values here](https://habitica.com/apidoc/#api-Content-ContentGet). The default is `"en"` for english.

#### Promises, Promises...

All of `HabiticaAPIManager`'s API call functions return javascript `Promise` objects which make error handling and asynchronous function callbacks a breeze!

Check out this example of making multiple API requests and chaining them together using `.then()` so that they happen one-after-another (example taken from the [demo](docs/demo/demo.html)):

##### Example: API call promise chain

```javascript
// get a manager object!
let manager = new HabiticaAPIManager(xclient);

// first we're going to do an API call to fetch the Habitica content data
manager.fetchContentData()
// once our content data fetch succeeds we can add the fetchUser()
// API call to the promise chain.
.then(() => {
	return manager.fetchUser(userID);
})
// Now that our fetchUser call has finished we're done with API calls
// (for now!) and we can send the resulting HabiticaUser object to our
// renderUserTemplate function to display.
.then((user) => {
	this.renderUserTemplate(user);
})
// The nice thing about promise chains like this is that if an error
// happens AT ANY POINT in the chain here we'll automatically skip
// to this catch block, which will render our error template
.catch((error) => {
	this.renderErrorTemplate(error);
});
```

#### Generic Get Requests

HabiticaMagicJS provides several fetch functions for getting specific API data (like getting a user profile using `HabiticaAPIManager.getUser()`), but if none of those suit your purposes then there are two generalized functions for making get requests to the Habitica API:

- `getRequest` (for requests that don't require an API Token)
- `authGetRequest` (for requests that do)

##### getRequest Example: Checking for Habitica's API status

```javascript
var apiManager = new HabiticaAPIManager("Your x-client ID");

let apiURL = "https://habitica.com/api/v3/status";
apiManager.getRequest(apiURL)
.then((rawData) => {
	// process the raw string of data into a JSON object
	let statusData = JSON.parse(rawData).data;
	// Now you know the API status!
	console.log(statusData);
});
```

##### getAuthRequest Example: Requesting a user's party

```javascript
var apiManager = new HabiticaAPIManager("Your x-client ID");

let apiURL = "https://habitica.com/api/v3/groups/party";
apiManager.authGetRequest(apiURL, "USER ID", "USER API TOKEN")
.then((rawData) => {
	// process the raw string of data into a JSON object
	let partyData = JSON.parse(rawData).data;
	// now you can party!
	console.log(partyData);
});
```

#### Generic Post Request

HabiticaMagicJS provides a generalized `postRequest` function.

##### postRequest Example: Adding a task

```javascript
var apiManager = new HabiticaAPIManager("Your x-client ID");

let apiURL = "https://habitica.com/api/v3/tasks/user";
let task = {
	type: "TASK TYPE",
	text: "TASK NAME",
}
apiManager.postRequest(apiURL, "USER ID", "USER API TOKEN", task)
```

#### Before Fetching HabiticaUsers: Getting the Habitica Content

If you intend to use `HabiticaAPIManager` to get `HabiticaUser` objects, you should first start by fetching Habitica's content.

Habitica stores certain data (like armor and quest details) in this content data. The `HabiticaAPIManager` will take this data and add it to the user objects it creates so that they have the data they need about the equipment they're wearing or the quests they're on.

For more low-level details on which data gets filled in, check out `HabiticaAPIManager.replaceKeysWithContent()`.

#### Example: fetchUser() Before Content Fetch: details missing!

```javascript
// fetching a user without getting the content
apiManager.fetchUser("USER-ID")
.then((user) => {
	console.log(user.armor);
});

// console.log will output something like the following object:
{
	armor: "armor_base_0",
	head: "head_base_0",
	shield: "shield_base_0"
}
```
#### Example: fetchUser() After Content Fetch: details filled in!
```javascript
// fetching the content first
apiManager.fetchContentData()
.then(() => {
	// after we fetch the content NOW we get our user
	return apiManager.fetchUser("USER-ID");
})
.then((user) => {
	console.log(user.armor);
});

// console.log will output something like the following object:
{
	armor: {
		"text": "Plain Clothing",
		"notes": "Ordinary clothing. Confers no benefit.",
		"value": 0,
		"type": "armor",
		"key": "armor_base_0",
		"set": "base-0",
		"klass": "base",
		"index": "0",
		"str": 0,
		"int": 0,
		"per": 0,
		"con": 0
		},
	head: {...},
	shield: {...}
}
```

### Convenience Classes

HabiticaMagicJS also comes with some classes (like `HabiticaUser` and `HabiticaUserTasksManager`) that make accessing the data you get from the Habitica API much easier. You'll notice that the `HabiticaAPIManager` has API request functions like `fetchAuthenticatedUser()` and `fetchUserWithTasks()` that return objects of these classes directly - sweet!

These classes store the API returned by Habitica in a property (`.apiData`) and then provide computed properties that access that data for you. This is handy for a couple of reasons:

- If the underlying structure of the Habitica API data changes in a future update, you won't have to change any of the code that uses `HabiticaUser`. Only the `HabiticaUser` access functions will have to be fixed and your code will go on working normally (yay abstraction!).
- There is often a lot of complexity in the way the Habitica API returns data, which `HabiticaUser` smoothes over - just look at the following example for getting a user's gems.

##### Example: getting a user's gems
```javascript
// Assuming you've already created an apiManager and fetched
// Habitica the content data
apiManager.fetchUserWithTasks("USER ID", "API TOKEN")
.then((user) => {
	// you can always get to the raw API object data from
	// the .apiData property
	console.log(user.apiData);

	// If you were to use the old-fashioned way of finding out how
	// many gems a user had you'd have to know the Habitica API
	// returns gems in a data property called "balance", and that
	// you had to multiply that value by 4.
	console.log(user.apiData.balance * 4); // gives you # of gems...

	// But really you should just call:
	console.log(user.gems); // what it does is obvious!
});
```

##### Some other examples of useful HabiticaUser properties:

```javascript
// Assuming you've already created an apiManager and fetched
// Habitica the content data

apiManager.fetchUserWithTasks("USER ID", "API TOKEN")
.then((user) => {
	// you can always get to the raw API object data from
	// the .apiData property
	console.log(user.apiData);

	// user.tasks is actually a HabiticaUserTasksManager object that
	// lets you do neat things like see the amount of damage your
	// undone dailies will to!
	console.log(user.tasks.dailyStats.dailyDamageToSelf);

	// want a list of this user's todos, due today?
	console.log(user.tasks.todosDueToday);

	// user stats will be computed for you! Yay!
	console.log(user.stats)
		// output of console.log(user.stats):
		// {
		// 	totals: {str: 0, con: 0, int: 0, per: 0},
		// 	armor: {str: 0, con: 0, int: 0, per: 0},
		// 	buffs: {str: 0, con: 0, int: 0, per: 0},
		// 	points: {str: 0, con: 0, int: 0, per: 0}
		// }
});
```

---

## HabiticaMagicJS Development

### Build Scripts

To run all the build scripts:
```bash
npm run build
```

### Building the JS files

We're using npm and node-minify to compile and minify the js for use/distribution. Run `npm install` in the `HabiticaMagic` directory to install node-minify and its dependencies, then:

```bash
npm run build:minify
```

Compiled files will be output in the `/dist` directory. To modify the build process, edit `minify.js`.

### Generating the Developer Docs
The Developer documentation is generated from [JSDoc](https://jsdoc.app/index.html) formatted comments in the code, and created using [documentation.js](https://documentation.js.org/). To rebuild the documentation file after updating comments:

First, install dependencies locally.
```bash
npm install
```

Then run the following command to build the html docs:
```bash
npm run build:docs
```
---

## Contributing

HabiticaMagicJS is a fan-made project and we welcome any contributions to make it better! Create a pull request, submit a bug report, or just come say hello in the [Habitica Aspiring Comrades Guild](https://habitica.com/groups/guild/2ff9822b-27f2-4774-98da-db349b57a38e) (we're @delightedCrow and @array-of-frost!). We can't say we'll respond in a timely manner, but we'll do our best ;)

### Guidelines For Pull Requests

- Pull Requests should be submitted to the `dev` branch
- If there isn't one already, it's helpful to open an issue detailing the feature/bug your PR will address before you submit it.
- Add a short description of your change to the [Changelog](CHANGELOG.md) file under the `[Unreleased]` section.

---

## Attributions & Special Thanks

- Huge thanks to [Lady Alys](https://github.com/Alys) for her [Habitica Official User Data Display Tool](https://github.com/Alys/tools-for-habitrpg) which was a _massively_ helpful resource in understanding the Habitica game logic!<|MERGE_RESOLUTION|>--- conflicted
+++ resolved
@@ -10,25 +10,18 @@
 
 For the most comprehensive and up-to-date documentation on HabiticaMagicJS functions, [check out the docs](https://delightedcrow.github.io/HabiticaMagic/docs/index.html).
 
-<<<<<<< HEAD
-## Limitations
-
-HabiticaMagicJS currently supports only `GET` and `POST` requests at the moment, so it works best for projects that just need **read-only access to the Habitica API**.
-
-If you want this to change, check out the [Contributing](#contributing) section ;)
-=======
->>>>>>> 287ec760
 ## Usage And Examples
 
 ⚠️ Before you do anything else, you'll need to include the HabiticaMagicJS source in your project - check the [dist/](dist/) directory for the latest version!
 
 ### HabiticaAPIManager
 
-````javascript
+```javascript
 var apiManager = new HabiticaAPIManager("Your x-client ID", "en@pirate");
-````
+```
 
 The `HabiticaAPIManager` class is the primary way you'll interact with HabiticaMagicJS. Its constructor takes two parameters:
+
 - **x-client-id**: REQUIRED. Your x-client-id. [See Habitica's documentation here for what your x-client should be](https://habitica.fandom.com/wiki/Guidance_for_Comrades#X-Client_Header).
 - **language**: OPTIONAL. The language you want Habitica's content in. [See possible values here](https://habitica.com/apidoc/#api-Content-ContentGet). The default is `"en"` for english.
 
@@ -45,24 +38,25 @@
 let manager = new HabiticaAPIManager(xclient);
 
 // first we're going to do an API call to fetch the Habitica content data
-manager.fetchContentData()
-// once our content data fetch succeeds we can add the fetchUser()
-// API call to the promise chain.
-.then(() => {
-	return manager.fetchUser(userID);
-})
-// Now that our fetchUser call has finished we're done with API calls
-// (for now!) and we can send the resulting HabiticaUser object to our
-// renderUserTemplate function to display.
-.then((user) => {
-	this.renderUserTemplate(user);
-})
-// The nice thing about promise chains like this is that if an error
-// happens AT ANY POINT in the chain here we'll automatically skip
-// to this catch block, which will render our error template
-.catch((error) => {
-	this.renderErrorTemplate(error);
-});
+manager
+  .fetchContentData()
+  // once our content data fetch succeeds we can add the fetchUser()
+  // API call to the promise chain.
+  .then(() => {
+    return manager.fetchUser(userID);
+  })
+  // Now that our fetchUser call has finished we're done with API calls
+  // (for now!) and we can send the resulting HabiticaUser object to our
+  // renderUserTemplate function to display.
+  .then((user) => {
+    this.renderUserTemplate(user);
+  })
+  // The nice thing about promise chains like this is that if an error
+  // happens AT ANY POINT in the chain here we'll automatically skip
+  // to this catch block, which will render our error template
+  .catch((error) => {
+    this.renderErrorTemplate(error);
+  });
 ```
 
 #### Generic Get Requests
@@ -78,12 +72,11 @@
 var apiManager = new HabiticaAPIManager("Your x-client ID");
 
 let apiURL = "https://habitica.com/api/v3/status";
-apiManager.getRequest(apiURL)
-.then((rawData) => {
-	// process the raw string of data into a JSON object
-	let statusData = JSON.parse(rawData).data;
-	// Now you know the API status!
-	console.log(statusData);
+apiManager.getRequest(apiURL).then((rawData) => {
+  // process the raw string of data into a JSON object
+  let statusData = JSON.parse(rawData).data;
+  // Now you know the API status!
+  console.log(statusData);
 });
 ```
 
@@ -93,13 +86,14 @@
 var apiManager = new HabiticaAPIManager("Your x-client ID");
 
 let apiURL = "https://habitica.com/api/v3/groups/party";
-apiManager.authGetRequest(apiURL, "USER ID", "USER API TOKEN")
-.then((rawData) => {
-	// process the raw string of data into a JSON object
-	let partyData = JSON.parse(rawData).data;
-	// now you can party!
-	console.log(partyData);
-});
+apiManager
+  .authGetRequest(apiURL, "USER ID", "USER API TOKEN")
+  .then((rawData) => {
+    // process the raw string of data into a JSON object
+    let partyData = JSON.parse(rawData).data;
+    // now you can party!
+    console.log(partyData);
+  });
 ```
 
 #### Generic Post Request
@@ -113,10 +107,10 @@
 
 let apiURL = "https://habitica.com/api/v3/tasks/user";
 let task = {
-	type: "TASK TYPE",
-	text: "TASK NAME",
-}
-apiManager.postRequest(apiURL, "USER ID", "USER API TOKEN", task)
+  type: "TASK TYPE",
+  text: "TASK NAME",
+};
+apiManager.postRequest(apiURL, "USER ID", "USER API TOKEN", task);
 ```
 
 #### Before Fetching HabiticaUsers: Getting the Habitica Content
@@ -143,7 +137,9 @@
 	shield: "shield_base_0"
 }
 ```
+
 #### Example: fetchUser() After Content Fetch: details filled in!
+
 ```javascript
 // fetching the content first
 apiManager.fetchContentData()
@@ -186,23 +182,23 @@
 - There is often a lot of complexity in the way the Habitica API returns data, which `HabiticaUser` smoothes over - just look at the following example for getting a user's gems.
 
 ##### Example: getting a user's gems
+
 ```javascript
 // Assuming you've already created an apiManager and fetched
 // Habitica the content data
-apiManager.fetchUserWithTasks("USER ID", "API TOKEN")
-.then((user) => {
-	// you can always get to the raw API object data from
-	// the .apiData property
-	console.log(user.apiData);
-
-	// If you were to use the old-fashioned way of finding out how
-	// many gems a user had you'd have to know the Habitica API
-	// returns gems in a data property called "balance", and that
-	// you had to multiply that value by 4.
-	console.log(user.apiData.balance * 4); // gives you # of gems...
-
-	// But really you should just call:
-	console.log(user.gems); // what it does is obvious!
+apiManager.fetchUserWithTasks("USER ID", "API TOKEN").then((user) => {
+  // you can always get to the raw API object data from
+  // the .apiData property
+  console.log(user.apiData);
+
+  // If you were to use the old-fashioned way of finding out how
+  // many gems a user had you'd have to know the Habitica API
+  // returns gems in a data property called "balance", and that
+  // you had to multiply that value by 4.
+  console.log(user.apiData.balance * 4); // gives you # of gems...
+
+  // But really you should just call:
+  console.log(user.gems); // what it does is obvious!
 });
 ```
 
@@ -212,29 +208,28 @@
 // Assuming you've already created an apiManager and fetched
 // Habitica the content data
 
-apiManager.fetchUserWithTasks("USER ID", "API TOKEN")
-.then((user) => {
-	// you can always get to the raw API object data from
-	// the .apiData property
-	console.log(user.apiData);
-
-	// user.tasks is actually a HabiticaUserTasksManager object that
-	// lets you do neat things like see the amount of damage your
-	// undone dailies will to!
-	console.log(user.tasks.dailyStats.dailyDamageToSelf);
-
-	// want a list of this user's todos, due today?
-	console.log(user.tasks.todosDueToday);
-
-	// user stats will be computed for you! Yay!
-	console.log(user.stats)
-		// output of console.log(user.stats):
-		// {
-		// 	totals: {str: 0, con: 0, int: 0, per: 0},
-		// 	armor: {str: 0, con: 0, int: 0, per: 0},
-		// 	buffs: {str: 0, con: 0, int: 0, per: 0},
-		// 	points: {str: 0, con: 0, int: 0, per: 0}
-		// }
+apiManager.fetchUserWithTasks("USER ID", "API TOKEN").then((user) => {
+  // you can always get to the raw API object data from
+  // the .apiData property
+  console.log(user.apiData);
+
+  // user.tasks is actually a HabiticaUserTasksManager object that
+  // lets you do neat things like see the amount of damage your
+  // undone dailies will to!
+  console.log(user.tasks.dailyStats.dailyDamageToSelf);
+
+  // want a list of this user's todos, due today?
+  console.log(user.tasks.todosDueToday);
+
+  // user stats will be computed for you! Yay!
+  console.log(user.stats);
+  // output of console.log(user.stats):
+  // {
+  // 	totals: {str: 0, con: 0, int: 0, per: 0},
+  // 	armor: {str: 0, con: 0, int: 0, per: 0},
+  // 	buffs: {str: 0, con: 0, int: 0, per: 0},
+  // 	points: {str: 0, con: 0, int: 0, per: 0}
+  // }
 });
 ```
 
@@ -245,6 +240,7 @@
 ### Build Scripts
 
 To run all the build scripts:
+
 ```bash
 npm run build
 ```
@@ -260,17 +256,21 @@
 Compiled files will be output in the `/dist` directory. To modify the build process, edit `minify.js`.
 
 ### Generating the Developer Docs
+
 The Developer documentation is generated from [JSDoc](https://jsdoc.app/index.html) formatted comments in the code, and created using [documentation.js](https://documentation.js.org/). To rebuild the documentation file after updating comments:
 
 First, install dependencies locally.
+
 ```bash
 npm install
 ```
 
 Then run the following command to build the html docs:
+
 ```bash
 npm run build:docs
 ```
+
 ---
 
 ## Contributing
